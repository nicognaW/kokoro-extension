{
  "name": "@xenova/transformers",
<<<<<<< HEAD
  "version": "3.0.0-alpha.0",
=======
  "version": "2.16.1",
>>>>>>> d50b3193
  "description": "State-of-the-art Machine Learning for the web. Run 🤗 Transformers directly in your browser, with no need for a server!",
  "main": "./src/transformers.js",
  "types": "./types/transformers.d.ts",
  "type": "module",
  "scripts": {
    "typegen": "tsc ./src/transformers.js --allowJs --declaration --emitDeclarationOnly --declarationMap --outDir types",
    "dev": "webpack serve --no-client-overlay",
    "build": "webpack && npm run typegen",
    "generate-tests": "python -m tests.generate_tests",
    "test": "node --experimental-vm-modules node_modules/jest/bin/jest.js --verbose --maxConcurrency 1",
    "readme": "python ./docs/scripts/build_readme.py",
    "docs-api": "node ./docs/scripts/generate.js",
    "docs-preview": "doc-builder preview transformers.js ./docs/source/ --not_python_module",
    "docs-build": "doc-builder build transformers.js ./docs/source/ --not_python_module --build_dir ./docs/build/ --repo_owner xenova"
  },
  "repository": {
    "type": "git",
    "url": "git+https://github.com/xenova/transformers.js.git"
  },
  "keywords": [
    "transformers",
    "transformers.js",
    "huggingface",
    "hugging face",
    "machine learning",
    "deep learning",
    "artificial intelligence",
    "AI",
    "ML"
  ],
  "author": "Xenova",
  "license": "Apache-2.0",
  "bugs": {
    "url": "https://github.com/xenova/transformers.js/issues"
  },
  "homepage": "https://github.com/xenova/transformers.js#readme",
  "dependencies": {
<<<<<<< HEAD
    "@huggingface/jinja": "^0.2.1",
    "onnxruntime-web": "1.17.1",
    "sharp": "^0.33.2"
=======
    "onnxruntime-web": "1.14.0",
    "sharp": "^0.32.0",
    "@huggingface/jinja": "^0.2.2"
>>>>>>> d50b3193
  },
  "optionalDependencies": {
    "onnxruntime-node": "1.17.0"
  },
  "devDependencies": {
    "@types/jest": "^29.5.1",
    "@webgpu/types": "^0.1.40",
    "catharsis": "github:xenova/catharsis",
    "copy-webpack-plugin": "^11.0.0",
    "jest": "^29.5.0",
    "jest-environment-node": "^29.5.0",
    "jsdoc-to-markdown": "^8.0.1",
    "typescript": "^5.2.2",
    "wavefile": "^11.0.0",
    "webpack": "^5.80.0",
    "webpack-cli": "^5.0.2",
    "webpack-dev-server": "^4.13.3"
  },
  "overrides": {
    "semver": "^7.5.4",
    "protobufjs": "^7.2.5"
  },
  "files": [
    "src",
    "dist",
    "types",
    "README.md",
    "LICENSE"
  ],
  "browser": {
    "fs": false,
    "path": false,
    "url": false,
    "sharp": false,
    "onnxruntime-node": false
  },
  "publishConfig": {
    "access": "public"
  },
  "jsdelivr": "./dist/transformers.min.js",
  "unpkg": "./dist/transformers.min.js"
}<|MERGE_RESOLUTION|>--- conflicted
+++ resolved
@@ -1,10 +1,6 @@
 {
   "name": "@xenova/transformers",
-<<<<<<< HEAD
   "version": "3.0.0-alpha.0",
-=======
-  "version": "2.16.1",
->>>>>>> d50b3193
   "description": "State-of-the-art Machine Learning for the web. Run 🤗 Transformers directly in your browser, with no need for a server!",
   "main": "./src/transformers.js",
   "types": "./types/transformers.d.ts",
@@ -42,15 +38,9 @@
   },
   "homepage": "https://github.com/xenova/transformers.js#readme",
   "dependencies": {
-<<<<<<< HEAD
-    "@huggingface/jinja": "^0.2.1",
+    "@huggingface/jinja": "^0.2.2",
     "onnxruntime-web": "1.17.1",
     "sharp": "^0.33.2"
-=======
-    "onnxruntime-web": "1.14.0",
-    "sharp": "^0.32.0",
-    "@huggingface/jinja": "^0.2.2"
->>>>>>> d50b3193
   },
   "optionalDependencies": {
     "onnxruntime-node": "1.17.0"
