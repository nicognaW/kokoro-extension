{
  "name": "@huggingface/transformers",
  "version": "3.0.0-alpha.0",
  "description": "State-of-the-art Machine Learning for the web. Run 🤗 Transformers directly in your browser, with no need for a server!",
  "main": "./src/transformers.js",
  "types": "./types/transformers.d.ts",
  "type": "module",
  "scripts": {
    "typegen": "tsc ./src/transformers.js --allowJs --declaration --emitDeclarationOnly --declarationMap --outDir types",
    "dev": "webpack serve --no-client-overlay",
    "build": "webpack && npm run typegen",
    "generate-tests": "python -m tests.generate_tests",
    "test": "node --experimental-vm-modules node_modules/jest/bin/jest.js --verbose --maxConcurrency 1",
    "readme": "python ./docs/scripts/build_readme.py",
    "docs-api": "node ./docs/scripts/generate.js",
    "docs-preview": "doc-builder preview transformers.js ./docs/source/ --not_python_module",
    "docs-build": "doc-builder build transformers.js ./docs/source/ --not_python_module --build_dir ./docs/build/ --repo_owner xenova"
  },
  "repository": {
    "type": "git",
    "url": "git+https://github.com/xenova/transformers.js.git"
  },
  "keywords": [
    "transformers",
    "transformers.js",
    "huggingface",
    "hugging face",
    "machine learning",
    "deep learning",
    "artificial intelligence",
    "AI",
    "ML"
  ],
  "author": "Hugging Face",
  "license": "Apache-2.0",
  "bugs": {
    "url": "https://github.com/xenova/transformers.js/issues"
  },
  "homepage": "https://github.com/xenova/transformers.js#readme",
  "dependencies": {
<<<<<<< HEAD
    "@huggingface/jinja": "^0.2.2",
    "onnxruntime-node": "^1.18.0",
=======
    "@huggingface/jinja": "^0.3.0",
>>>>>>> 836c0afe
    "onnxruntime-web": "^1.18.0",
    "sharp": "^0.33.2"
  },
  "devDependencies": {
    "@types/jest": "^29.5.1",
    "@webgpu/types": "^0.1.40",
    "catharsis": "github:xenova/catharsis",
    "copy-webpack-plugin": "^11.0.0",
    "jest": "^29.5.0",
    "jest-environment-node": "^29.5.0",
    "jsdoc-to-markdown": "^8.0.1",
    "typescript": "^5.2.2",
    "wavefile": "^11.0.0",
    "webpack": "^5.80.0",
    "webpack-cli": "^5.0.2",
    "webpack-dev-server": "^4.13.3"
  },
  "overrides": {
    "semver": "^7.6.3",
    "protobufjs": "^7.2.6"
  },
  "files": [
    "src",
    "dist",
    "types",
    "README.md",
    "LICENSE"
  ],
  "browser": {
    "fs": false,
    "path": false,
    "url": false,
    "sharp": false,
    "onnxruntime-node": false
  },
  "publishConfig": {
    "access": "public"
  },
  "jsdelivr": "./dist/transformers.min.js",
  "unpkg": "./dist/transformers.min.js"
}<|MERGE_RESOLUTION|>--- conflicted
+++ resolved
@@ -38,12 +38,8 @@
   },
   "homepage": "https://github.com/xenova/transformers.js#readme",
   "dependencies": {
-<<<<<<< HEAD
-    "@huggingface/jinja": "^0.2.2",
+    "@huggingface/jinja": "^0.3.0",
     "onnxruntime-node": "^1.18.0",
-=======
-    "@huggingface/jinja": "^0.3.0",
->>>>>>> 836c0afe
     "onnxruntime-web": "^1.18.0",
     "sharp": "^0.33.2"
   },
