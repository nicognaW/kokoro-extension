
/**
 * @file Helper module for image processing. 
 * 
 * These functions and classes are only used internally, 
 * meaning an end-user shouldn't need to access anything here.
 * 
 * @module utils/image
 */

import { getFile } from './hub.js';
import { env } from '../env.js';
import { Tensor } from './tensor.js';

// Will be empty (or not used) if running in browser or web-worker
import sharp from 'sharp';

const BROWSER_ENV = typeof self !== 'undefined';
const WEBWORKER_ENV = BROWSER_ENV && self.constructor.name === 'DedicatedWorkerGlobalScope';

let createCanvasFunction;
let ImageDataClass;
let loadImageFunction;
if (BROWSER_ENV) {
    // Running in browser or web-worker
    createCanvasFunction = (/** @type {number} */ width, /** @type {number} */ height) => {
        if (!self.OffscreenCanvas) {
            throw new Error('OffscreenCanvas not supported by this browser.');
        }
        return new self.OffscreenCanvas(width, height)
    };
    loadImageFunction = self.createImageBitmap;
    ImageDataClass = self.ImageData;

} else if (sharp) {
    // Running in Node.js, electron, or other non-browser environment

    loadImageFunction = async (/**@type {sharp.Sharp}*/img) => {
        const metadata = await img.metadata();
        const rawChannels = metadata.channels;

<<<<<<< HEAD
        const { data, info } = await img.raw().toBuffer({ resolveWithObject: true });
=======
        let { data, info } = await img.rotate().raw().toBuffer({ resolveWithObject: true });
>>>>>>> da268862

        const newImage = new RawImage(new Uint8ClampedArray(data), info.width, info.height, info.channels);
        if (rawChannels !== undefined && rawChannels !== info.channels) {
            // Make sure the new image has the same number of channels as the input image.
            // This is necessary for grayscale images.
            newImage.convert(rawChannels);
        }
        return newImage;
    }

} else {
    throw new Error('Unable to load image processing library.');
}


// Defined here: https://github.com/python-pillow/Pillow/blob/a405e8406b83f8bfb8916e93971edc7407b8b1ff/src/libImaging/Imaging.h#L262-L268
const RESAMPLING_MAPPING = {
    0: 'nearest',
    1: 'lanczos',
    2: 'bilinear',
    3: 'bicubic',
    4: 'box',
    5: 'hamming',
}

/**
 * Mapping from file extensions to MIME types.
 */
const CONTENT_TYPE_MAP = new Map([
    ['png', 'image/png'],
    ['jpg', 'image/jpeg'],
    ['jpeg', 'image/jpeg'],
    ['gif', 'image/gif'],
]);

export class RawImage {

    /**
     * Create a new `RawImage` object.
     * @param {Uint8ClampedArray|Uint8Array} data The pixel data.
     * @param {number} width The width of the image.
     * @param {number} height The height of the image.
     * @param {1|2|3|4} channels The number of channels.
     */
    constructor(data, width, height, channels) {
        this.data = data;
        this.width = width;
        this.height = height;
        this.channels = channels;
    }

    /** 
     * Returns the size of the image (width, height).
     * @returns {[number, number]} The size of the image (width, height).
     */
    get size() {
        return [this.width, this.height];
    }

    /**
     * Helper method for reading an image from a variety of input types.
     * @param {RawImage|string|URL} input 
     * @returns The image object.
     * 
     * **Example:** Read image from a URL.
     * ```javascript
     * let image = await RawImage.read('https://huggingface.co/datasets/Xenova/transformers.js-docs/resolve/main/football-match.jpg');
     * // RawImage {
     * //   "data": Uint8ClampedArray [ 25, 25, 25, 19, 19, 19, ... ],
     * //   "width": 800,
     * //   "height": 533,
     * //   "channels": 3
     * // }
     * ```
     */
    static async read(input) {
        if (input instanceof RawImage) {
            return input;
        } else if (typeof input === 'string' || input instanceof URL) {
            return await this.fromURL(input);
        } else {
            throw new Error(`Unsupported input type: ${typeof input}`);
        }
    }

    /**
     * Read an image from a canvas.
     * @param {HTMLCanvasElement|OffscreenCanvas} canvas The canvas to read the image from.
     * @returns {RawImage} The image object.
     */
    static fromCanvas(canvas) {
        if (!BROWSER_ENV) {
            throw new Error('fromCanvas() is only supported in browser environments.')
        }

        const ctx = canvas.getContext('2d');
        const data = ctx.getImageData(0, 0, canvas.width, canvas.height).data;
        return new RawImage(data, canvas.width, canvas.height, 4);
    }

    /**
     * Read an image from a URL or file path.
     * @param {string|URL} url The URL or file path to read the image from.
     * @returns {Promise<RawImage>} The image object.
     */
    static async fromURL(url) {
        const response = await getFile(url);
        if (response.status !== 200) {
            throw new Error(`Unable to read image from "${url}" (${response.status} ${response.statusText})`);
        }
        const blob = await response.blob();
        return this.fromBlob(blob);
    }

    /**
     * Helper method to create a new Image from a blob.
     * @param {Blob} blob The blob to read the image from.
     * @returns {Promise<RawImage>} The image object.
     */
    static async fromBlob(blob) {
        if (BROWSER_ENV) {
            // Running in environment with canvas
            const img = await loadImageFunction(blob);

            const ctx = createCanvasFunction(img.width, img.height).getContext('2d');

            // Draw image to context
            ctx.drawImage(img, 0, 0);

            return new this(ctx.getImageData(0, 0, img.width, img.height).data, img.width, img.height, 4);

        } else {
            // Use sharp.js to read (and possible resize) the image.
            const img = sharp(await blob.arrayBuffer());

            return await loadImageFunction(img);
        }
    }

    /**
     * Helper method to create a new Image from a tensor
     * @param {Tensor} tensor 
     */
    static fromTensor(tensor, channel_format = 'CHW') {
        if (tensor.dims.length !== 3) {
            throw new Error(`Tensor should have 3 dimensions, but has ${tensor.dims.length} dimensions.`);
        }

        if (channel_format === 'CHW') {
            tensor = tensor.transpose(1, 2, 0);
        } else if (channel_format === 'HWC') {
            // Do nothing
        } else {
            throw new Error(`Unsupported channel format: ${channel_format}`);
        }
        if (!(tensor.data instanceof Uint8ClampedArray || tensor.data instanceof Uint8Array)) {
            throw new Error(`Unsupported tensor type: ${tensor.type}`);
        }
        switch (tensor.dims[2]) {
            case 1:
            case 2:
            case 3:
            case 4:
                return new RawImage(tensor.data, tensor.dims[1], tensor.dims[0], tensor.dims[2]);
            default:
                throw new Error(`Unsupported number of channels: ${tensor.dims[2]}`);
        }
    }

    /**
     * Convert the image to grayscale format.
     * @returns {RawImage} `this` to support chaining.
     */
    grayscale() {
        if (this.channels === 1) {
            return this;
        }

        const newData = new Uint8ClampedArray(this.width * this.height * 1);
        switch (this.channels) {
            case 3: // rgb to grayscale
            case 4: // rgba to grayscale
                for (let i = 0, offset = 0; i < this.data.length; i += this.channels) {
                    const red = this.data[i];
                    const green = this.data[i + 1];
                    const blue = this.data[i + 2];

                    newData[offset++] = Math.round(0.2989 * red + 0.5870 * green + 0.1140 * blue);
                }
                break;
            default:
                throw new Error(`Conversion failed due to unsupported number of channels: ${this.channels}`);
        }
        return this._update(newData, this.width, this.height, 1);
    }

    /**
     * Convert the image to RGB format.
     * @returns {RawImage} `this` to support chaining.
     */
    rgb() {
        if (this.channels === 3) {
            return this;
        }

        const newData = new Uint8ClampedArray(this.width * this.height * 3);

        switch (this.channels) {
            case 1: // grayscale to rgb
                for (let i = 0, offset = 0; i < this.data.length; ++i) {
                    newData[offset++] = this.data[i];
                    newData[offset++] = this.data[i];
                    newData[offset++] = this.data[i];
                }
                break;
            case 4: // rgba to rgb
                for (let i = 0, offset = 0; i < this.data.length; i += 4) {
                    newData[offset++] = this.data[i];
                    newData[offset++] = this.data[i + 1];
                    newData[offset++] = this.data[i + 2];
                }
                break;
            default:
                throw new Error(`Conversion failed due to unsupported number of channels: ${this.channels}`);
        }
        return this._update(newData, this.width, this.height, 3);

    }

    /**
     * Convert the image to RGBA format.
     * @returns {RawImage} `this` to support chaining.
     */
    rgba() {
        if (this.channels === 4) {
            return this;
        }

        const newData = new Uint8ClampedArray(this.width * this.height * 4);

        switch (this.channels) {
            case 1: // grayscale to rgba
                for (let i = 0, offset = 0; i < this.data.length; ++i) {
                    newData[offset++] = this.data[i];
                    newData[offset++] = this.data[i];
                    newData[offset++] = this.data[i];
                    newData[offset++] = 255;
                }
                break;
            case 3: // rgb to rgba
                for (let i = 0, offset = 0; i < this.data.length; i += 3) {
                    newData[offset++] = this.data[i];
                    newData[offset++] = this.data[i + 1];
                    newData[offset++] = this.data[i + 2];
                    newData[offset++] = 255;
                }
                break;
            default:
                throw new Error(`Conversion failed due to unsupported number of channels: ${this.channels}`);
        }

        return this._update(newData, this.width, this.height, 4);
    }

    /**
     * Resize the image to the given dimensions. This method uses the canvas API to perform the resizing.
     * @param {number} width The width of the new image.
     * @param {number} height The height of the new image.
     * @param {Object} options Additional options for resizing.
     * @param {0|1|2|3|4|5|string} [options.resample] The resampling method to use.
     * @returns {Promise<RawImage>} `this` to support chaining.
     */
    async resize(width, height, {
        resample = 2,
    } = {}) {

        // Ensure resample method is a string
        let resampleMethod = RESAMPLING_MAPPING[resample] ?? resample;

        if (BROWSER_ENV) {
            // TODO use `resample` in browser environment

            // Store number of channels before resizing
            const numChannels = this.channels;

            // Create canvas object for this image
            const canvas = this.toCanvas();

            // Actually perform resizing using the canvas API
            const ctx = createCanvasFunction(width, height).getContext('2d');

            // Draw image to context, resizing in the process
            ctx.drawImage(canvas, 0, 0, width, height);

            // Create image from the resized data
            const resizedImage = new RawImage(ctx.getImageData(0, 0, width, height).data, width, height, 4);

            // Convert back so that image has the same number of channels as before
            return resizedImage.convert(numChannels);

        } else {
            // Create sharp image from raw data, and resize
            let img = this.toSharp();

            switch (resampleMethod) {
                case 'box':
                case 'hamming':
                    if (resampleMethod === 'box' || resampleMethod === 'hamming') {
                        console.warn(`Resampling method ${resampleMethod} is not yet supported. Using bilinear instead.`);
                        resampleMethod = 'bilinear';
                    }

                case 'nearest':
                case 'bilinear':
                case 'bicubic':
                    // Perform resizing using affine transform. 
                    // This matches how the python Pillow library does it.
                    img = img.affine([width / this.width, 0, 0, height / this.height], {
                        interpolator: resampleMethod
                    });
                    break;

                case 'lanczos':
                    // https://github.com/python-pillow/Pillow/discussions/5519
                    // https://github.com/lovell/sharp/blob/main/docs/api-resize.md
                    img = img.resize({
                        width, height,
                        fit: 'fill',
                        kernel: 'lanczos3', // PIL Lanczos uses a kernel size of 3 
                    });
                    break;

                default:
                    throw new Error(`Resampling method ${resampleMethod} is not supported.`);
            }

            return await loadImageFunction(img);
        }

    }

    async pad([left, right, top, bottom]) {
        left = Math.max(left, 0);
        right = Math.max(right, 0);
        top = Math.max(top, 0);
        bottom = Math.max(bottom, 0);

        if (left === 0 && right === 0 && top === 0 && bottom === 0) {
            // No padding needed
            return this;
        }

        if (BROWSER_ENV) {
            // Store number of channels before padding
            const numChannels = this.channels;

            // Create canvas object for this image
            const canvas = this.toCanvas();

            const newWidth = this.width + left + right;
            const newHeight = this.height + top + bottom;

            // Create a new canvas of the desired size.
            const ctx = createCanvasFunction(newWidth, newHeight).getContext('2d');

            // Draw image to context, padding in the process
            ctx.drawImage(canvas,
                0, 0, this.width, this.height,
                left, top, newWidth, newHeight
            );

            // Create image from the padded data
            const paddedImage = new RawImage(
                ctx.getImageData(0, 0, newWidth, newHeight).data,
                newWidth, newHeight, 4);

            // Convert back so that image has the same number of channels as before
            return paddedImage.convert(numChannels);

        } else {
            const img = this.toSharp().extend({ left, right, top, bottom });
            return await loadImageFunction(img);
        }
    }

    async crop([x_min, y_min, x_max, y_max]) {
        // Ensure crop bounds are within the image
        x_min = Math.max(x_min, 0);
        y_min = Math.max(y_min, 0);
        x_max = Math.min(x_max, this.width - 1);
        y_max = Math.min(y_max, this.height - 1);

        // Do nothing if the crop is the entire image
        if (x_min === 0 && y_min === 0 && x_max === this.width - 1 && y_max === this.height - 1) {
            return this;
        }

        const crop_width = x_max - x_min + 1;
        const crop_height = y_max - y_min + 1;

        if (BROWSER_ENV) {
            // Store number of channels before resizing
            const numChannels = this.channels;

            // Create canvas object for this image
            const canvas = this.toCanvas();

            // Create a new canvas of the desired size. This is needed since if the 
            // image is too small, we need to pad it with black pixels.
            const ctx = createCanvasFunction(crop_width, crop_height).getContext('2d');

            // Draw image to context, cropping in the process
            ctx.drawImage(canvas,
                x_min, y_min, crop_width, crop_height,
                0, 0, crop_width, crop_height
            );

            // Create image from the resized data
            const resizedImage = new RawImage(ctx.getImageData(0, 0, crop_width, crop_height).data, crop_width, crop_height, 4);

            // Convert back so that image has the same number of channels as before
            return resizedImage.convert(numChannels);

        } else {
            // Create sharp image from raw data
            const img = this.toSharp().extract({
                left: x_min,
                top: y_min,
                width: crop_width,
                height: crop_height,
            });

            return await loadImageFunction(img);
        }

    }

    async center_crop(crop_width, crop_height) {
        // If the image is already the desired size, return it
        if (this.width === crop_width && this.height === crop_height) {
            return this;
        }

        // Determine bounds of the image in the new canvas
        const width_offset = (this.width - crop_width) / 2;
        const height_offset = (this.height - crop_height) / 2;


        if (BROWSER_ENV) {
            // Store number of channels before resizing
            const numChannels = this.channels;

            // Create canvas object for this image
            const canvas = this.toCanvas();

            // Create a new canvas of the desired size. This is needed since if the 
            // image is too small, we need to pad it with black pixels.
            const ctx = createCanvasFunction(crop_width, crop_height).getContext('2d');

            let sourceX = 0;
            let sourceY = 0;
            let destX = 0;
            let destY = 0;

            if (width_offset >= 0) {
                sourceX = width_offset;
            } else {
                destX = -width_offset;
            }

            if (height_offset >= 0) {
                sourceY = height_offset;
            } else {
                destY = -height_offset;
            }

            // Draw image to context, cropping in the process
            ctx.drawImage(canvas,
                sourceX, sourceY, crop_width, crop_height,
                destX, destY, crop_width, crop_height
            );

            // Create image from the resized data
            const resizedImage = new RawImage(ctx.getImageData(0, 0, crop_width, crop_height).data, crop_width, crop_height, 4);

            // Convert back so that image has the same number of channels as before
            return resizedImage.convert(numChannels);

        } else {
            // Create sharp image from raw data
            let img = this.toSharp();

            if (width_offset >= 0 && height_offset >= 0) {
                // Cropped image lies entirely within the original image
                img = img.extract({
                    left: Math.floor(width_offset),
                    top: Math.floor(height_offset),
                    width: crop_width,
                    height: crop_height,
                })
            } else if (width_offset <= 0 && height_offset <= 0) {
                // Cropped image lies entirely outside the original image,
                // so we add padding
                const top = Math.floor(-height_offset);
                const left = Math.floor(-width_offset);
                img = img.extend({
                    top: top,
                    left: left,

                    // Ensures the resulting image has the desired dimensions
                    right: crop_width - this.width - left,
                    bottom: crop_height - this.height - top,
                });
            } else {
                // Cropped image lies partially outside the original image.
                // We first pad, then crop.

                let y_padding = [0, 0];
                let y_extract = 0;
                if (height_offset < 0) {
                    y_padding[0] = Math.floor(-height_offset);
                    y_padding[1] = crop_height - this.height - y_padding[0];
                } else {
                    y_extract = Math.floor(height_offset);
                }

                let x_padding = [0, 0];
                let x_extract = 0;
                if (width_offset < 0) {
                    x_padding[0] = Math.floor(-width_offset);
                    x_padding[1] = crop_width - this.width - x_padding[0];
                } else {
                    x_extract = Math.floor(width_offset);
                }

                img = img.extend({
                    top: y_padding[0],
                    bottom: y_padding[1],
                    left: x_padding[0],
                    right: x_padding[1],
                }).extract({
                    left: x_extract,
                    top: y_extract,
                    width: crop_width,
                    height: crop_height,
                })
            }

            return await loadImageFunction(img);
        }
    }

    async toBlob(type = 'image/png', quality = 1) {
        if (!BROWSER_ENV) {
            throw new Error('toBlob() is only supported in browser environments.')
        }

        const canvas = this.toCanvas();
        return await canvas.convertToBlob({ type, quality });
    }

    toTensor(channel_format = 'CHW') {
        let tensor = new Tensor(
            'uint8',
            new Uint8Array(this.data),
            [this.height, this.width, this.channels]
        );

        if (channel_format === 'HWC') {
            // Do nothing
        } else if (channel_format === 'CHW') { // hwc -> chw
            tensor = tensor.permute(2, 0, 1);
        } else {
            throw new Error(`Unsupported channel format: ${channel_format}`);
        }
        return tensor;
    }

    toCanvas() {
        if (!BROWSER_ENV) {
            throw new Error('toCanvas() is only supported in browser environments.')
        }

        // Clone, and convert data to RGBA before drawing to canvas.
        // This is because the canvas API only supports RGBA
        const cloned = this.clone().rgba();

        // Create canvas object for the cloned image
        const clonedCanvas = createCanvasFunction(cloned.width, cloned.height);

        // Draw image to context
        const data = new ImageDataClass(cloned.data, cloned.width, cloned.height);
        clonedCanvas.getContext('2d').putImageData(data, 0, 0);

        return clonedCanvas;
    }

    /**
     * Helper method to update the image data.
     * @param {Uint8ClampedArray} data The new image data.
     * @param {number} width The new width of the image.
     * @param {number} height The new height of the image.
     * @param {1|2|3|4|null} [channels] The new number of channels of the image.
     * @private
     */
    _update(data, width, height, channels = null) {
        this.data = data;
        this.width = width;
        this.height = height;
        if (channels !== null) {
            this.channels = channels;
        }
        return this;
    }

    /**
     * Clone the image
     * @returns {RawImage} The cloned image
     */
    clone() {
        return new RawImage(this.data.slice(), this.width, this.height, this.channels);
    }

    /**
     * Helper method for converting image to have a certain number of channels
     * @param {number} numChannels The number of channels. Must be 1, 3, or 4.
     * @returns {RawImage} `this` to support chaining.
     */
    convert(numChannels) {
        if (this.channels === numChannels) return this; // Already correct number of channels

        switch (numChannels) {
            case 1:
                this.grayscale();
                break;
            case 3:
                this.rgb();
                break;
            case 4:
                this.rgba();
                break;
            default:
                throw new Error(`Conversion failed due to unsupported number of channels: ${this.channels}`);
        }
        return this;
    }

    /**
     * Save the image to the given path.
     * @param {string} path The path to save the image to.
     */
    async save(path) {

        if (BROWSER_ENV) {
            if (WEBWORKER_ENV) {
                throw new Error('Unable to save an image from a Web Worker.')
            }

            const extension = path.split('.').pop().toLowerCase();
            const mime = CONTENT_TYPE_MAP.get(extension) ?? 'image/png';

            // Convert image to Blob
            const blob = await this.toBlob(mime);

            // Convert the canvas content to a data URL
            const dataURL = URL.createObjectURL(blob);

            // Create an anchor element with the data URL as the href attribute
            const downloadLink = document.createElement('a');
            downloadLink.href = dataURL;

            // Set the download attribute to specify the desired filename for the downloaded image
            downloadLink.download = path;

            // Trigger the download
            downloadLink.click();

            // Clean up: remove the anchor element from the DOM
            downloadLink.remove();

        } else if (!env.useFS) {
            throw new Error('Unable to save the image because filesystem is disabled in this environment.')

        } else {
            const img = this.toSharp();
            return await img.toFile(path);
        }
    }

    toSharp() {
        if (BROWSER_ENV) {
            throw new Error('toSharp() is only supported in server-side environments.')
        }

        return sharp(this.data, {
            raw: {
                width: this.width,
                height: this.height,
                channels: this.channels
            }
        });
    }
}<|MERGE_RESOLUTION|>--- conflicted
+++ resolved
@@ -39,11 +39,7 @@
         const metadata = await img.metadata();
         const rawChannels = metadata.channels;
 
-<<<<<<< HEAD
-        const { data, info } = await img.raw().toBuffer({ resolveWithObject: true });
-=======
-        let { data, info } = await img.rotate().raw().toBuffer({ resolveWithObject: true });
->>>>>>> da268862
+        const { data, info } = await img.rotate().raw().toBuffer({ resolveWithObject: true });
 
         const newImage = new RawImage(new Uint8ClampedArray(data), info.width, info.height, info.channels);
         if (rawChannels !== undefined && rawChannels !== info.channels) {
