--- conflicted
+++ resolved
@@ -654,31 +654,6 @@
         }
 
         // do padding after rescaling/normalizing
-<<<<<<< HEAD
-        if (this.do_pad && this.pad_size && (
-            // only pad if not already the correct size
-            (this.pad_size.width !== image.width || this.pad_size.height !== image.height)
-        )) {
-
-            const paddedPixelData = new Float32Array(this.pad_size.width * this.pad_size.height * image.channels);
-
-            // Copy the original image into the padded image
-            for (let i = 0; i < image.height; ++i) {
-                const a = i * this.pad_size.width;
-                const b = i * image.width;
-                for (let j = 0; j < image.width; ++j) {
-                    const c = (a + j) * image.channels;
-                    const d = (b + j) * image.channels;
-                    for (let k = 0; k < image.channels; ++k) {
-                        paddedPixelData[c + k] = pixelData[d + k];
-                    }
-                }
-            }
-
-            // Update pixel data and image dimensions
-            pixelData = paddedPixelData;
-            imgDims = [this.pad_size.height, this.pad_size.width, image.channels]
-=======
         if (do_pad ?? this.do_pad) {
             if (this.pad_size) {
                 const padded = this.pad_image(pixelData, [image.height, image.width, image.channels], this.pad_size);
@@ -687,7 +662,6 @@
                 const [paddedWidth, paddedHeight] = enforce_size_divisibility([imgDims[1], imgDims[0]], this.size_divisibility);
                 [pixelData, imgDims] = this.pad_image(pixelData, imgDims, { width: paddedWidth, height: paddedHeight });
             }
->>>>>>> d50b3193
         }
 
         const pixel_values = new Tensor('float32', pixelData, imgDims)
